--- conflicted
+++ resolved
@@ -73,11 +73,7 @@
       env:
         pandoc-version: "3.0"
         pandoc-crossref-version: "0.3.15.0"
-<<<<<<< HEAD
-        pandoc-plot-version: "1.6.0"
-=======
         pandoc-plot-version: "1.6.1"
->>>>>>> 7715feaa
       run: |
         mkdir $GITHUB_WORKSPACE/bin && cd $GITHUB_WORKSPACE/bin
         curl -ksSL https://github.com/jgm/pandoc/releases/download/${{ env.pandoc-version }}/pandoc-${{ env.pandoc-version }}-linux-amd64.tar.gz | tar xvz
